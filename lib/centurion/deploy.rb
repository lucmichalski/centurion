--- conflicted
+++ resolved
@@ -119,24 +119,13 @@
     container_config
   end
 
-<<<<<<< HEAD
-  def start_new_container(target_server, image_id, port_bindings, volumes, env_vars=nil, command=nil)
+  def start_new_container(target_server, image_id, port_bindings, volumes, env_vars=nil, command=nil, cidfile=nil)
     container_config = container_config_for(target_server, image_id, port_bindings, env_vars, volumes, command)
-    start_container_with_config(target_server, volumes, port_bindings, container_config)
-  end
-
-  def launch_console(target_server, image_id, port_bindings, volumes, env_vars=nil)
-    container_config = container_config_for(target_server, image_id, port_bindings, env_vars, volumes, ['/bin/bash']).merge(
-=======
-  def start_new_container(target_server, image_id, port_bindings, volumes, env_vars=nil, cidfile=nil)
-    container_config = container_config_for(target_server, image_id, port_bindings, env_vars, volumes)
     start_container_with_config(target_server, volumes, port_bindings, container_config, cidfile)
   end
 
   def launch_console(target_server, image_id, port_bindings, volumes, env_vars=nil, cidfile=nil)
-    container_config = container_config_for(target_server, image_id, port_bindings, env_vars, volumes).merge(
-      'Cmd'         => [ '/bin/bash' ],
->>>>>>> 1134a679
+    container_config = container_config_for(target_server, image_id, port_bindings, env_vars, volumes, ['/bin/bash']).merge(
       'AttachStdin' => true,
       'Tty'         => true,
       'OpenStdin'   => true,
@@ -149,11 +138,7 @@
 
   private
 
-<<<<<<< HEAD
-  def start_container_with_config(target_server, volumes, port_bindings, container_config)
-=======
   def start_container_with_config(target_server, volumes, port_bindings, container_config, cidfile)
->>>>>>> 1134a679
     info "Creating new container for #{container_config['Image'][0..7]}"
     new_container = target_server.create_container(container_config)
 
@@ -164,12 +149,9 @@
 
     # Bind the ports
     host_config['PortBindings'] = port_bindings
-<<<<<<< HEAD
-=======
 
     # Assign cidfile
     host_config['ContainerIDFile'] = cidfile if cidfile
->>>>>>> 1134a679
 
     info "Starting new container #{new_container['Id'][0..7]}"
     target_server.start_container(new_container['Id'], host_config)
